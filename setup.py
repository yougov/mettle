#!/usr/bin/python

import setuptools

setup_params = dict(
    name='mettle',
    version='0.5.0',
    author='Y Team',
    author_email=', '.join([
        'alejandro.rivera@yougov.com',
        'fernando.gutierrez@yougov.com',
        'brent.tubbs@gmail.com',
    ]),
    packages=setuptools.find_packages(),
    include_package_data=True,

    # Dependency versions are intentionally pinned to prevent surprises at
    # deploy time.  The world is not yet safely semver.
    install_requires=[
<<<<<<< HEAD
        'beaker==1.6.4',
=======
        'Beaker==1.6.4',
>>>>>>> bb1c0486
        'croniter==0.3.5',
        'functools32==3.2.3-1',
        'gevent==1.0.1',
        'gwebsocket>=0.9.4',
        'gunicorn==19.1.1',
        'psycogreen==1.0',
        'psycopg2==2.5.4',
        'PyYAML==3.11',
        'sqlalchemy==0.9.8',
        'Werkzeug==0.10.1',

        # leave mettle-protocol and its dependencies loosely versioned.
        'mettle-protocol>=1.0.1',
        'pika',
        'utc',
    ],
    entry_points={
        'console_scripts': [
            'mettle = mettle.cli:main',
        ]
    },
    description='A robust framework for scheduling and executing ETL jobs.',
)

if __name__ == '__main__':
    setuptools.setup(**setup_params)<|MERGE_RESOLUTION|>--- conflicted
+++ resolved
@@ -17,11 +17,7 @@
     # Dependency versions are intentionally pinned to prevent surprises at
     # deploy time.  The world is not yet safely semver.
     install_requires=[
-<<<<<<< HEAD
-        'beaker==1.6.4',
-=======
         'Beaker==1.6.4',
->>>>>>> bb1c0486
         'croniter==0.3.5',
         'functools32==3.2.3-1',
         'gevent==1.0.1',
